"""Tests for the metrics."""

import math
<<<<<<< HEAD
from collections.abc import Sequence
=======
from typing import Any

import pytest
from opik.evaluation.models import base_model
>>>>>>> a54c7b8d

import numpy as np
import pytest
from sklearn.metrics.pairwise import cosine_similarity

from mirror_eval.core.embedder import Embedder
from mirror_eval.opik import metric


class MockOpikModel(base_model.OpikBaseModel):
    """Directly mocking methods of opik models seems to fail for some reason.

    This just mocks the entire model instead.
    """

    def __init__(self) -> None:  # noqa: D107
        pass

    def generate_string(self, input: str, response_format: Any) -> str:  # type: ignore[override]  # noqa: A002, ANN401, ARG002, D102
        return '[{"conclusion": true}]'

    async def agenerate_string(self, input: str, response_format: Any) -> str:  # type: ignore[override]  # noqa: A002, ANN401, ARG002, D102
        return '[{"conclusion": true}]'

    def generate_provider_response(self) -> None:  # type: ignore[override]
        """Required for compliance with base model."""

    async def agenerate_provider_response(self) -> None:  # type: ignore[override]
        """Required for compliance with base model."""


def test_regex_metric_match() -> None:
    """Tests whether a matching regex returns a 1."""
    pattern = "^[0-9]$"
    string = "3"
    regex_metric = metric.RegexMetric(pattern)

    result = regex_metric.score(input="unused", output=string)

    assert math.isclose(result.value, 1)


def test_regex_metric_no_match() -> None:
    """Tests whether a matching regex returns a 1."""
    pattern = "^[0-9]$"
    string = "a"
    regex_metric = metric.RegexMetric(pattern)

    result = regex_metric.score(input="unused", output=string)

    assert math.isclose(result.value, 0)


<<<<<<< HEAD
class MockEmbedder(Embedder):
    """A mock embedder that returns predictable embeddings for testing."""

    def embed(self, text: str) -> Sequence[float]:
        """Return a predictable embedding based on the text."""
        if text == "Hello, world!":
            return [1.0, 0.0]  # First basis vector
        return [0.0, 1.0]  # Second basis vector

    def get_similarity(self, text1: str, text2: str) -> float:
        """Get cosine similarity between two texts using predictable embeddings."""
        embedding1 = np.array([self.embed(text1)])
        embedding2 = np.array([self.embed(text2)])
        return float(cosine_similarity(embedding1, embedding2)[0, 0])


@pytest.fixture
def mock_embedder() -> Embedder:
    """Fixture providing a mock embedder for testing."""
    return MockEmbedder()


@pytest.fixture
def embedding_metric(mock_embedder: Embedder) -> metric.EmbeddingMetric:
    """Fixture for the embedding metric."""
    return metric.EmbeddingMetric(mock_embedder)


def test_embedding_metric_score(embedding_metric: metric.EmbeddingMetric) -> None:
    """Test the embedding metric score."""
    result = embedding_metric.score(
        first_response="Hello, world!",
        second_response="Hello, world!",
    )
    assert math.isclose(result.value, 1.0)
=======
def test_statement_metric() -> None:
    """Tests the statement metric happy path."""
    statements = ["This text is in French."]
    input_text = "An input text."
    output_text = "Oui, ce texte est en français."
    statement_metric = metric.LlmStatementMetric(statements, MockOpikModel())

    result = statement_metric.score(input=input_text, output=output_text)

    assert result.name == "Statement Model"
    assert result.value == 1


@pytest.mark.asyncio
async def test_async_statement_metric() -> None:
    """Tests the statement metric async happy path."""
    statements = ["This text is in French."]
    input_text = "An input text."
    output_text = "Oui, ce texte est en français."
    statement_metric = metric.LlmStatementMetric(statements, MockOpikModel())

    result = await statement_metric.ascore(input=input_text, output=output_text)

    assert result.name == "Statement Model"
    assert result.value == 1
>>>>>>> a54c7b8d
<|MERGE_RESOLUTION|>--- conflicted
+++ resolved
@@ -1,14 +1,11 @@
 """Tests for the metrics."""
 
 import math
-<<<<<<< HEAD
 from collections.abc import Sequence
-=======
 from typing import Any
 
 import pytest
 from opik.evaluation.models import base_model
->>>>>>> a54c7b8d
 
 import numpy as np
 import pytest
@@ -62,7 +59,6 @@
     assert math.isclose(result.value, 0)
 
 
-<<<<<<< HEAD
 class MockEmbedder(Embedder):
     """A mock embedder that returns predictable embeddings for testing."""
 
@@ -98,7 +94,8 @@
         second_response="Hello, world!",
     )
     assert math.isclose(result.value, 1.0)
-=======
+
+    
 def test_statement_metric() -> None:
     """Tests the statement metric happy path."""
     statements = ["This text is in French."]
@@ -123,5 +120,4 @@
     result = await statement_metric.ascore(input=input_text, output=output_text)
 
     assert result.name == "Statement Model"
-    assert result.value == 1
->>>>>>> a54c7b8d
+    assert result.value == 1